## 0.8 (Unreleased)

__BACKWARDS INCOMPATIBILITIES:__
 * discovery: Prevent absolute URLs in check paths. The documentation indicated
   that absolute URLs are not allowed, but it was not enforced. Absolute URLs
   in HTTP check paths will now fail to validate. [[GH-3685](https://github.com/hashicorp/nomad/issues/3685)]
 * jobspec: The default values for restart policy have changed. Restart policy mode defaults to "fail" and the
   attempts/time interval values have been changed to enable faster server side rescheduling. See
   [restart stanza](https://www.nomadproject.io/docs/job-specification/restart.html) for more information.
 * jobspec: Removed compatibility code that migrated pre Nomad 0.6.0 Update stanza syntax. All job spec files should be using update stanza fields introduced in 0.7.0 [[GH-3979](https://github.com/hashicorp/nomad/pull/3979/files)]

IMPROVEMENTS:
 * core: Servers can now service client HTTP endpoints [[GH-3892](https://github.com/hashicorp/nomad/issues/3892)]
 * core: More efficient garbage collection of large batches of jobs [[GH-3982](https://github.com/hashicorp/nomad/issues/3982)]
 * core: Allow upgrading/downgrading TLS via SIGHUP on both servers and clients [[GH-3492](https://github.com/hashicorp/nomad/issues/3492)]
 * core: Node events are emitted for events such as node registration and
   heartbeating [[GH-3945](https://github.com/hashicorp/nomad/issues/3945)]
 * core: A set of features (Autopilot) has been added to allow for automatic operator-friendly management of Nomad servers. For more information about Autopilot, see the [Autopilot Guide](https://www.nomadproject.io/guides/cluster/autopilot.html). [[GH-3670](https://github.com/hashicorp/nomad/pull/3670)]
<<<<<<< HEAD
 * acl: Increase token name limit from 64 characters to 256 [[GH-3888](https://github.com/hashicorp/nomad/issues/3888)]
 * cli: Use ISO_8601 time format for cli output
   [[GH-3814](https://github.com/hashicorp/nomad/pull/3814)]
=======
 * core: Failed tasks are automatically rescheduled according to user specified criteria. For more information on configuration, see the [Reshedule Stanza](https://www.nomadproject.io/docs/job-specification/reschedule.html) [[GH-3981](https://github.com/hashicorp/nomad/issues/3981)]
 * core: Servers can now service client HTTP endpoints [[GH-3892](https://github.com/hashicorp/nomad/issues/3892)]
 * core: Servers can now retry connecting to Vault to verify tokens without requiring a SIGHUP to do so [[GH-3957](https://github.com/hashicorp/nomad/issues/3957)]
 * core: Updated yamux library to pick up memory and CPU performance improvements [[GH-3980](https://github.com/hashicorp/nomad/issues/3980)]
 * cli: Node status and filesystem related commands do not require direct
   network access to the Nomad client nodes [[GH-3892](https://github.com/hashicorp/nomad/issues/3892)]
 * cli: Common commands highlighed [[GH-4027](https://github.com/hashicorp/nomad/issues/4027)]
 * cli: Colored error and warning outputs [[GH-4027](https://github.com/hashicorp/nomad/issues/4027)]
 * cli: All commands are grouped by subsystem [[GH-4027](https://github.com/hashicorp/nomad/issues/4027)]
 * cli: Use ISO_8601 time format for cli output [[GH-3814](https://github.com/hashicorp/nomad/pull/3814)]
 * cli: Clearer task event descriptions in `nomad alloc-status` when there are server side failures authenticating to Vault [[GH-3968](https://github.com/hashicorp/nomad/issues/3968)]
>>>>>>> 22cdbe70
 * client: Allow '.' in environment variable names [[GH-3760](https://github.com/hashicorp/nomad/issues/3760)]
 * client: Refactor client fingerprint methods to a request/response format
   [[GH-3781](https://github.com/hashicorp/nomad/issues/3781)]
 * discovery: Allow `check_restart` to be specified in the `service` stanza.
   [[GH-3718](https://github.com/hashicorp/nomad/issues/3718)]
 * discovery: Allow configuring names of Nomad client and server health checks.
   [[GH-4003](https://github.com/hashicorp/nomad/issues/4003)]
 * discovery: Only log if Consul does not support TLSSkipVerify instead of
   dropping checks which relied on it. Consul has had this feature since 0.7.2. [[GH-3983](https://github.com/hashicorp/nomad/issues/3983)]
 * driver/docker: Support hard CPU limits [[GH-3825](https://github.com/hashicorp/nomad/issues/3825)]
 * driver/docker: Support advertising IPv6 addresses [[GH-3790](https://github.com/hashicorp/nomad/issues/3790)]
 * driver/docker; Support overriding image entrypoint [[GH-3788](https://github.com/hashicorp/nomad/issues/3788)]
 * driver/docker: Support adding or dropping capabilities [[GH-3754](https://github.com/hashicorp/nomad/issues/3754)]
 * driver/docker: Support mounting root filesystem as read-only [[GH-3802](https://github.com/hashicorp/nomad/issues/3802)]
 * driver/docker: Retry on Portworx "volume is attached on another node" errors.
   [[GH-3993](https://github.com/hashicorp/nomad/issues/3993)]
 * driver/lxc: Add volumes config to LXC driver [[GH-3687](https://github.com/hashicorp/nomad/issues/3687)]
 * driver/rkt: Allow overriding group [[GH-3990](https://github.com/hashicorp/nomad/issues/3990)]
 * telemetry: Support DataDog tags [[GH-3839](https://github.com/hashicorp/nomad/issues/3839)]
 * vault: Allow Nomad to create orphaned tokens for allocations [[GH-3922](https://github.com/hashicorp/nomad/issues/3922)]

BUG FIXES:
 * core: Fix search endpoint forwarding for multi-region clusters [[GH-3680](https://github.com/hashicorp/nomad/issues/3680)]
 * core: Fix an issue in which batch jobs with queued placements and lost
   allocations could result in improper placement counts [[GH-3717](https://github.com/hashicorp/nomad/issues/3717)]
 * core: Fix an issue where an entire region leaving caused `nomad server-members` to fail with a 500 response [[GH-1515](https://github.com/hashicorp/nomad/issues/1515)]
 * core: Fix an issue in which multiple servers could be acting as a leader. A
   prominent side-effect being nodes TTLing incorrectly [[GH-3890](https://github.com/hashicorp/nomad/issues/3890)]
 * core: Fix an issue where jobs with the same name in a different namespace were not being blocked correctly [[GH-3972](https://github.com/hashicorp/nomad/issues/3972)]
 * client: Support IP detection of wireless interfaces on Windows [[GH-4011](https://github.com/hashicorp/nomad/issues/4011)]
 * client: Migrated ephemeral_disk's maintain directory permissions [[GH-3723](https://github.com/hashicorp/nomad/issues/3723)]
 * client: Always advertise driver IP when in driver address mode [[GH-3682](https://github.com/hashicorp/nomad/issues/3682)]
 * client: Improve auto-detection of network interface when interface name has a
   space in it on Windows [[GH-3855](https://github.com/hashicorp/nomad/issues/3855)]
 * client/vault: Recognize renewing non-renewable Vault lease as fatal [[GH-3727](https://github.com/hashicorp/nomad/issues/3727)]
 * config: Revert minimum CPU limit back to 20 from 100 [[GH-3706](https://github.com/hashicorp/nomad/issues/3706)]
 * config: Always add core scheduler to enabled schedulers and add invalid
   EnabledScheduler detection [[GH-3978](https://github.com/hashicorp/nomad/issues/3978)]
 * driver/exec: Properly disable swapping [[GH-3958](https://github.com/hashicorp/nomad/issues/3958)]
 * driver/lxc: Cleanup LXC containers after errors on container startup. [[GH-3773](https://github.com/hashicorp/nomad/issues/3773)]
 * ui: Fix ui on non-leaders when ACLs are enabled [[GH-3722](https://github.com/hashicorp/nomad/issues/3722)]
 * ui: Fix requests using client-side certificates in Firefox. [[GH-3728](https://github.com/hashicorp/nomad/pull/3728)]

## 0.7.1 (December 19, 2017)

__BACKWARDS INCOMPATIBILITIES:__
 * client: The format of service IDs in Consul has changed. If you rely upon
   Nomad's service IDs (*not* service names; those are stable), you will need
   to update your code.  [[GH-3632](https://github.com/hashicorp/nomad/issues/3632)]
 * config: Nomad no longer parses Atlas configuration stanzas. Atlas has been
   deprecated since earlier this year. If you have an Atlas stanza in your
   config file it will have to be removed.
 * config: Default minimum CPU configuration has been changed to 100 from 20. Jobs 
   using the old minimum value of 20 will have to be updated.
 * telemetry: Hostname is now emitted via a tag rather than within the key name.
   To maintain old behavior during an upgrade path specify
   `backwards_compatible_metrics` in the telemetry configuration.

IMPROVEMENTS:
 * core: Allow operators to reload TLS certificate and key files via SIGHUP
   [[GH-3479](https://github.com/hashicorp/nomad/issues/3479)]
 * core: Allow configurable stop signals for a task, when drivers support
   sending stop signals [[GH-1755](https://github.com/hashicorp/nomad/issues/1755)]
 * core: Allow agents to be run in `rpc_upgrade_mode` when migrating a cluster
   to TLS rather than changing `heartbeat_grace`
 * api: Allocations now track and return modify time in addition to create time
   [[GH-3446](https://github.com/hashicorp/nomad/issues/3446)]
 * api: Introduced new fields to track details and display message for task
   events, and deprecated redundant existing fields [[GH-3399](https://github.com/hashicorp/nomad/issues/3399)]
 * api: Environment variables are ignored during service name validation [[GH-3532](https://github.com/hashicorp/nomad/issues/3532)]
 * cli: Allocation create and modify times are displayed in a human readable
   relative format like `6 h ago` [[GH-3449](https://github.com/hashicorp/nomad/issues/3449)]
 * client: Support `address_mode` on checks [[GH-3619](https://github.com/hashicorp/nomad/issues/3619)]
 * client: Sticky volume migrations are now atomic. [[GH-3563](https://github.com/hashicorp/nomad/issues/3563)]
 * client: Added metrics to track state transitions of allocations [[GH-3061](https://github.com/hashicorp/nomad/issues/3061)]
 * client: When `network_interface` is unspecified use interface attached to
   default route [[GH-3546](https://github.com/hashicorp/nomad/issues/3546)]
 * client: Support numeric ports on services and checks when
   `address_mode="driver"` [[GH-3619](https://github.com/hashicorp/nomad/issues/3619)]
 * driver/docker: Detect OOM kill event [[GH-3459](https://github.com/hashicorp/nomad/issues/3459)]
 * driver/docker: Adds support for adding host device to container via
   `--device` [[GH-2938](https://github.com/hashicorp/nomad/issues/2938)]
 * driver/docker: Adds support for `ulimit` and `sysctl` options [[GH-3568](https://github.com/hashicorp/nomad/issues/3568)]
 * driver/docker: Adds support for StopTimeout (set to the same value as
   kill_timeout [[GH-3601](https://github.com/hashicorp/nomad/issues/3601)]
 * driver/rkt: Add support for passing through user [[GH-3612](https://github.com/hashicorp/nomad/issues/3612)]
 * driver/qemu: Support graceful shutdowns on unix platforms [[GH-3411](https://github.com/hashicorp/nomad/issues/3411)]
 * template: Updated to consul template 0.19.4 [[GH-3543](https://github.com/hashicorp/nomad/issues/3543)]
 * core/enterprise: Return 501 status code in Nomad Pro for Premium end points
 * ui: Added log streaming for tasks [[GH-3564](https://github.com/hashicorp/nomad/issues/3564)]
 * ui: Show the modify time for allocations [[GH-3607](https://github.com/hashicorp/nomad/issues/3607)]
 * ui: Added a dedicated Task page under allocations [[GH-3472](https://github.com/hashicorp/nomad/issues/3472)]
 * ui: Added placement failures to the Job Detail page [[GH-3603](https://github.com/hashicorp/nomad/issues/3603)]
 * ui: Warn uncaught exceptions to the developer console [[GH-3623](https://github.com/hashicorp/nomad/issues/3623)]

BUG FIXES:

 * core: Fix issue in which restoring periodic jobs could fail when a leader
   election occurs [[GH-3646](https://github.com/hashicorp/nomad/issues/3646)]
 * core: Fix race condition in which rapid reprocessing of a blocked evaluation
   may lead to the scheduler not seeing the results of the previous scheduling
   event [[GH-3669](https://github.com/hashicorp/nomad/issues/3669)]
 * core: Fixed an issue where the leader server could get into a state where it
   was no longer performing the periodic leader loop duties after a barrier
   timeout error [[GH-3402](https://github.com/hashicorp/nomad/issues/3402)]
 * core: Fixes an issue with jobs that have `auto_revert` set to true, where
   reverting to a previously stable job that fails to start up causes an
   infinite cycle of reverts [[GH-3496](https://github.com/hashicorp/nomad/issues/3496)]
 * api: Apply correct memory default when task's do not specify memory
   explicitly [[GH-3520](https://github.com/hashicorp/nomad/issues/3520)]
 * cli: Fix passing Consul address via flags [[GH-3504](https://github.com/hashicorp/nomad/issues/3504)]
 * cli: Fix panic when running `keyring` commands [[GH-3509](https://github.com/hashicorp/nomad/issues/3509)]
 * client: Fix advertising services with tags that require URL escaping
   [[GH-3632](https://github.com/hashicorp/nomad/issues/3632)]
 * client: Fix a panic when restoring an allocation with a dead leader task
   [[GH-3502](https://github.com/hashicorp/nomad/issues/3502)]
 * client: Fix crash when following logs from a Windows node [[GH-3608](https://github.com/hashicorp/nomad/issues/3608)]
 * client: Fix service/check updating when just interpolated variables change
   [[GH-3619](https://github.com/hashicorp/nomad/issues/3619)]
 * client: Fix allocation accounting in GC and trigger GCs on allocation
   updates [[GH-3445](https://github.com/hashicorp/nomad/issues/3445)]
 * driver/docker: Fix container name conflict handling [[GH-3551](https://github.com/hashicorp/nomad/issues/3551)]
 * driver/rkt: Remove pods on shutdown [[GH-3562](https://github.com/hashicorp/nomad/issues/3562)]
 * driver/rkt: Don't require port maps when using host networking [[GH-3615](https://github.com/hashicorp/nomad/issues/3615)]
 * template: Fix issue where multiple environment variable templates would be
   parsed incorrectly when contents of one have changed after the initial
   rendering [[GH-3529](https://github.com/hashicorp/nomad/issues/3529)]
 * sentinel: (Nomad Enterprise) Fix an issue that could cause an import error
   when multiple Sentinel policies are applied
 * telemetry: Do not emit metrics for non-running tasks [[GH-3559](https://github.com/hashicorp/nomad/issues/3559)]
 * telemetry: Emit hostname as a tag rather than within the key name [[GH-3616](https://github.com/hashicorp/nomad/issues/3616)]
 * ui: Remove timezone text from timestamps [[GH-3621](https://github.com/hashicorp/nomad/issues/3621)]
 * ui: Allow cross-origin requests from the UI [[GH-3530](https://github.com/hashicorp/nomad/issues/3530)]
 * ui: Consistently use Clients instead of Nodes in copy [[GH-3466](https://github.com/hashicorp/nomad/issues/3466)]
 * ui: Fully expand the job definition on the Job Definition page [[GH-3631](https://github.com/hashicorp/nomad/issues/3631)]

## 0.7.0 (November 1, 2017)

__BACKWARDS INCOMPATIBILITIES:__
 * driver/rkt: Nomad now requires at least rkt version `1.27.0` for the rkt
   driver to function. Please update your version of rkt to at least this
   version.

IMPROVEMENTS:
 * core: Capability based ACL system with authoritative region, providing
   federated ACLs.
 * core/enterprise: Sentinel integration for fine grain policy enforcement.
 * core/enterprise: Namespace support allowing jobs and their associated
   objects to be isolated from each other and other users of the cluster.
 * api: Allow force deregistration of a node [[GH-3447](https://github.com/hashicorp/nomad/issues/3447)]
 * api: New `/v1/agent/health` endpoint for health checks.
 * api: Metrics endpoint exposes Prometheus formatted metrics [[GH-3171](https://github.com/hashicorp/nomad/issues/3171)]
 * cli: Consul config option flags for nomad agent command [[GH-3327](https://github.com/hashicorp/nomad/issues/3327)]
 * discovery: Allow restarting unhealthy tasks with `check_restart` [[GH-3105](https://github.com/hashicorp/nomad/issues/3105)]
 * driver/rkt: Enable rkt driver to use address_mode = 'driver' [[GH-3256](https://github.com/hashicorp/nomad/issues/3256)]
 * telemetry: Add support for tagged metrics for Nomad clients [[GH-3147](https://github.com/hashicorp/nomad/issues/3147)]
 * telemetry: Add basic Prometheus configuration for a Nomad cluster [[GH-3186](https://github.com/hashicorp/nomad/issues/3186)]

BUG FIXES:
 * core: Fix restoration of stopped periodic jobs [[GH-3201](https://github.com/hashicorp/nomad/issues/3201)]
 * core: Run deployment garbage collector on an interval [[GH-3267](https://github.com/hashicorp/nomad/issues/3267)]
 * core: Fix parameterized jobs occasionally showing status dead incorrectly
   [[GH-3460](https://github.com/hashicorp/nomad/issues/3460)]
 * core: Fix issue in which job versions above a threshold potentially wouldn't
   be stored [[GH-3372](https://github.com/hashicorp/nomad/issues/3372)]
 * core: Fix issue where node-drain with complete batch allocation would create
   replacement [[GH-3217](https://github.com/hashicorp/nomad/issues/3217)]
 * core: Allow batch jobs that have been purged to be rerun without a job
   specification change [[GH-3375](https://github.com/hashicorp/nomad/issues/3375)]
 * core: Fix issue in which batch allocations from previous job versions may not
   have been stopped properly. [[GH-3217](https://github.com/hashicorp/nomad/issues/3217)]
 * core: Fix issue in which allocations with the same name during a scale
   down/stop event wouldn't be properly stopped [[GH-3217](https://github.com/hashicorp/nomad/issues/3217)]
 * core: Fix a race condition in which scheduling results from one invocation of
   the scheduler wouldn't be considered by the next for the same job [[GH-3206](https://github.com/hashicorp/nomad/issues/3206)]
 * api: Sort /v1/agent/servers output so that output of Consul checks does not
   change [[GH-3214](https://github.com/hashicorp/nomad/issues/3214)]
 * api: Fix search handling of jobs with more than four hyphens and case were
   length could cause lookup error [[GH-3203](https://github.com/hashicorp/nomad/issues/3203)]
 * client: Improve the speed at which clients detect garbage collection events [[GH-3452](https://github.com/hashicorp/nomad/issues/3452)]
 * client: Fix lock contention that could cause a node to miss a heartbeat and
   be marked as down [[GH-3195](https://github.com/hashicorp/nomad/issues/3195)]
 * client: Fix data race that could lead to concurrent map read/writes during
   heartbeating and fingerprinting [[GH-3461](https://github.com/hashicorp/nomad/issues/3461)]
 * driver/docker: Fix docker user specified syslogging [[GH-3184](https://github.com/hashicorp/nomad/issues/3184)]
 * driver/docker: Fix issue where CPU usage statistics were artificially high
   [[GH-3229](https://github.com/hashicorp/nomad/issues/3229)]
 * client/template: Fix issue in which secrets would be renewed too aggressively
   [[GH-3360](https://github.com/hashicorp/nomad/issues/3360)]

## 0.6.3 (September 11, 2017)

BUG FIXES:
 * api: Search handles prefix longer than allowed UUIDs [[GH-3138](https://github.com/hashicorp/nomad/issues/3138)]
 * api: Search endpoint handles even UUID prefixes with hyphens [[GH-3120](https://github.com/hashicorp/nomad/issues/3120)]
 * api: Don't merge empty update stanza from job into task groups [[GH-3139](https://github.com/hashicorp/nomad/issues/3139)]
 * cli: Sort task groups when displaying a deployment [[GH-3137](https://github.com/hashicorp/nomad/issues/3137)]
 * cli: Handle reading files that are in a symlinked directory [[GH-3164](https://github.com/hashicorp/nomad/issues/3164)]
 * cli: All status commands handle even UUID prefixes with hyphens [[GH-3122](https://github.com/hashicorp/nomad/issues/3122)]
 * cli: Fix autocompletion of paths that include directories on zsh [[GH-3129](https://github.com/hashicorp/nomad/issues/3129)]
 * cli: Fix job deployment -latest handling of jobs without deployments
   [[GH-3166](https://github.com/hashicorp/nomad/issues/3166)]
 * cli: Hide CLI commands not expected to be run by user from autocomplete
   suggestions [[GH-3177](https://github.com/hashicorp/nomad/issues/3177)]
 * cli: Status command honors exact job match even when it is the prefix of
   another job [[GH-3120](https://github.com/hashicorp/nomad/issues/3120)]
 * cli: Fix setting of TLSServerName for node API Client. This fixes an issue of
   contacting nodes that are using TLS [[GH-3127](https://github.com/hashicorp/nomad/issues/3127)]
 * client/template: Fix issue in which the template block could cause high load
   on Vault when secret lease duration was less than the Vault grace [[GH-3153](https://github.com/hashicorp/nomad/issues/3153)]
 * driver/docker: Always purge stopped containers [[GH-3148](https://github.com/hashicorp/nomad/issues/3148)]
 * driver/docker: Fix MemorySwappiness on Windows [[GH-3187](https://github.com/hashicorp/nomad/issues/3187)]
 * driver/docker: Fix issue in which mounts could parse incorrectly [[GH-3163](https://github.com/hashicorp/nomad/issues/3163)]
 * driver/docker: Fix issue where potentially incorrect syslog server address is
   used [[GH-3135](https://github.com/hashicorp/nomad/issues/3135)]
 * driver/docker: Fix server url passed to credential helpers and properly
   capture error output [[GH-3165](https://github.com/hashicorp/nomad/issues/3165)]
 * jobspec: Allow distinct_host constraint to have L/RTarget set [[GH-3136](https://github.com/hashicorp/nomad/issues/3136)]

## 0.6.2 (August 28, 2017)

BUG FIXES:
 * api/cli: Fix logs and fs api and command [[GH-3116](https://github.com/hashicorp/nomad/issues/3116)]

## 0.6.1 (August 28, 2017)

__BACKWARDS INCOMPATIBILITIES:__
 * deployment: Specifying an update stanza with a max_parallel of zero is now
   a validation error. Please update the stanza to be greater than zero or
   remove the stanza as a zero parallelism update is not valid.

IMPROVEMENTS:
 * core: Lost allocations replaced even if part of failed deployment [[GH-2961](https://github.com/hashicorp/nomad/issues/2961)]
 * core: Add autocomplete functionality for resources: allocations, evaluations,
   jobs, deployments and nodes [[GH-2964](https://github.com/hashicorp/nomad/issues/2964)]
 * core: `distinct_property` constraint can set the number of allocations that
   are allowed to share a property value [[GH-2942](https://github.com/hashicorp/nomad/issues/2942)]
 * core: Placing allocation counts towards placement limit fixing issue where
   rolling update could remove an unnecessary amount of allocations [[GH-3070](https://github.com/hashicorp/nomad/issues/3070)]
 * api: Redact Vault.Token from AgentSelf response [[GH-2988](https://github.com/hashicorp/nomad/issues/2988)]
 * cli: node-status displays node version [[GH-3002](https://github.com/hashicorp/nomad/issues/3002)]
 * cli: Disable color output when STDOUT is not a TTY [[GH-3057](https://github.com/hashicorp/nomad/issues/3057)]
 * cli: Add autocomplete functionality for flags for all CLI command [GH 3087]
 * cli: Add status command which takes any identifier and routes to the
   appropriate status command.
 * client: Unmount task directories when alloc is terminal [[GH-3006](https://github.com/hashicorp/nomad/issues/3006)]
 * client/template: Allow template to set Vault grace [[GH-2947](https://github.com/hashicorp/nomad/issues/2947)]
 * client/template: Template emits events explaining why it is blocked [[GH-3001](https://github.com/hashicorp/nomad/issues/3001)]
 * deployment: Disallow max_parallel of zero [[GH-3081](https://github.com/hashicorp/nomad/issues/3081)]
 * deployment: Emit task events explaining unhealthy allocations [[GH-3025](https://github.com/hashicorp/nomad/issues/3025)]
 * deployment: Better description when a deployment should auto-revert but there
   is no target [[GH-3024](https://github.com/hashicorp/nomad/issues/3024)]
 * discovery: Add HTTP header and method support to checks [[GH-3031](https://github.com/hashicorp/nomad/issues/3031)]
 * driver/docker: Added DNS options [[GH-2992](https://github.com/hashicorp/nomad/issues/2992)]
 * driver/docker: Add mount options for volumes [[GH-3021](https://github.com/hashicorp/nomad/issues/3021)]
 * driver/docker: Allow retry of 500 API errors to be handled by restart
   policies when starting a container [[GH-3073](https://github.com/hashicorp/nomad/issues/3073)]
 * driver/rkt: support read-only volume mounts [[GH-2883](https://github.com/hashicorp/nomad/issues/2883)]
 * jobspec: Add `shutdown_delay` so tasks can delay shutdown after deregistering
   from Consul [[GH-3043](https://github.com/hashicorp/nomad/issues/3043)]

BUG FIXES:
 * core: Fix purging of job versions [[GH-3056](https://github.com/hashicorp/nomad/issues/3056)]
 * core: Fix race creating EvalFuture [[GH-3051](https://github.com/hashicorp/nomad/issues/3051)]
 * core: Fix panic occurring from improper bitmap size [[GH-3023](https://github.com/hashicorp/nomad/issues/3023)]
 * core: Fix restoration of parameterized, periodic jobs [[GH-2959](https://github.com/hashicorp/nomad/issues/2959)]
 * core: Fix incorrect destructive update with `distinct_property` constraint
   [[GH-2939](https://github.com/hashicorp/nomad/issues/2939)]
 * cli: Fix autocompleting global flags [[GH-2928](https://github.com/hashicorp/nomad/issues/2928)]
 * cli: Fix panic when using 0.6.0 cli with an older cluster [[GH-2929](https://github.com/hashicorp/nomad/issues/2929)]
 * cli: Fix TLS handling for alloc stats API calls [[GH-3108](https://github.com/hashicorp/nomad/issues/3108)]
 * client: Fix `LC_ALL=C` being set on subprocesses [[GH-3041](https://github.com/hashicorp/nomad/issues/3041)]
 * client/networking: Handle interfaces that only have link-local addresses
   while preferring globally routable addresses [[GH-3089](https://github.com/hashicorp/nomad/issues/3089)]
 * deployment: Fix alloc health with services/checks using interpolation
   [[GH-2984](https://github.com/hashicorp/nomad/issues/2984)]
 * discovery: Fix timeout validation for script checks [[GH-3022](https://github.com/hashicorp/nomad/issues/3022)]
 * driver/docker: Fix leaking plugin file used by syslog server [[GH-2937](https://github.com/hashicorp/nomad/issues/2937)]

## 0.6.0 (July 26, 2017)

__BACKWARDS INCOMPATIBILITIES:__
 * cli: When given a prefix that does not resolve to a particular object,
   commands now return exit code 1 rather than 0.

IMPROVEMENTS:
 * core: Rolling updates based on allocation health [GH-2621, GH-2634, GH-2799]
 * core: New deployment object to track job updates [GH-2621, GH-2634, GH-2799]
 * core: Default advertise to private IP address if bind is 0.0.0.0 [[GH-2399](https://github.com/hashicorp/nomad/issues/2399)]
 * core: Track multiple job versions and add a stopped state for jobs [[GH-2566](https://github.com/hashicorp/nomad/issues/2566)]
 * core: Job updates can create canaries before beginning rolling update
   [GH-2621, GH-2634, GH-2799]
 * core: Back-pressure when evaluations are nacked and ensure scheduling
   progress on evaluation failures [[GH-2555](https://github.com/hashicorp/nomad/issues/2555)]
 * agent/config: Late binding to IP addresses using go-sockaddr/template syntax
   [[GH-2399](https://github.com/hashicorp/nomad/issues/2399)]
 * api: Add `verify_https_client` to require certificates from HTTP clients
   [[GH-2587](https://github.com/hashicorp/nomad/issues/2587)]
 * api/job: Ability to revert job to older versions [[GH-2575](https://github.com/hashicorp/nomad/issues/2575)]
 * cli: Autocomplete for CLI commands [[GH-2848](https://github.com/hashicorp/nomad/issues/2848)]
 * client: Use a random host UUID by default [[GH-2735](https://github.com/hashicorp/nomad/issues/2735)]
 * client: Add `NOMAD_GROUP_NAME` environment variable [[GH-2877](https://github.com/hashicorp/nomad/issues/2877)]
 * client: Environment variables for client DC and Region [[GH-2507](https://github.com/hashicorp/nomad/issues/2507)]
 * client: Hash host ID so its stable and well distributed [[GH-2541](https://github.com/hashicorp/nomad/issues/2541)]
 * client: GC dead allocs if total allocs > `gc_max_allocs` tunable [[GH-2636](https://github.com/hashicorp/nomad/issues/2636)]
 * client: Persist state using bolt-db and more efficient write patterns
   [[GH-2610](https://github.com/hashicorp/nomad/issues/2610)]
 * client: Fingerprint all routable addresses on an interface including IPv6
   addresses [[GH-2536](https://github.com/hashicorp/nomad/issues/2536)]
 * client/artifact: Support .xz archives [[GH-2836](https://github.com/hashicorp/nomad/issues/2836)]
 * client/artifact: Allow specifying a go-getter mode [[GH-2781](https://github.com/hashicorp/nomad/issues/2781)]
 * client/artifact: Support non-Amazon S3-compatible sources [[GH-2781](https://github.com/hashicorp/nomad/issues/2781)]
 * client/template: Support reading env vars from templates [[GH-2654](https://github.com/hashicorp/nomad/issues/2654)]
 * config: Support Unix socket addresses for Consul [[GH-2622](https://github.com/hashicorp/nomad/issues/2622)]
 * discovery: Advertise driver-specified IP address and port [[GH-2709](https://github.com/hashicorp/nomad/issues/2709)]
 * discovery: Support `tls_skip_verify` for Consul HTTPS checks [[GH-2467](https://github.com/hashicorp/nomad/issues/2467)]
 * driver/docker: Allow specifying extra hosts [[GH-2547](https://github.com/hashicorp/nomad/issues/2547)]
 * driver/docker: Allow setting seccomp profiles [[GH-2658](https://github.com/hashicorp/nomad/issues/2658)]
 * driver/docker: Support Docker credential helpers [[GH-2651](https://github.com/hashicorp/nomad/issues/2651)]
 * driver/docker: Auth failures can optionally be ignored [[GH-2786](https://github.com/hashicorp/nomad/issues/2786)]
 * driver/docker: Add `driver.docker.bridge_ip` node attribute [[GH-2797](https://github.com/hashicorp/nomad/issues/2797)]
 * driver/docker: Allow setting container IP with user defined networks
   [[GH-2535](https://github.com/hashicorp/nomad/issues/2535)]
 * driver/rkt: Support `no_overlay` [[GH-2702](https://github.com/hashicorp/nomad/issues/2702)]
 * driver/rkt: Support `insecure_options` list [[GH-2695](https://github.com/hashicorp/nomad/issues/2695)]
 * server: Allow tuning of node heartbeat TTLs [[GH-2859](https://github.com/hashicorp/nomad/issues/2859)]
 * server/networking: Shrink dynamic port range to not overlap with majority of
   operating system's ephemeral port ranges to avoid port conflicts [[GH-2856](https://github.com/hashicorp/nomad/issues/2856)]

BUG FIXES:
 * core: Protect against nil job in new allocation, avoiding panic [[GH-2592](https://github.com/hashicorp/nomad/issues/2592)]
 * core: System jobs should be running until explicitly stopped [[GH-2750](https://github.com/hashicorp/nomad/issues/2750)]
 * core: Prevent invalid job updates (eg service -> batch) [[GH-2746](https://github.com/hashicorp/nomad/issues/2746)]
 * client: Lookup `ip` utility on `$PATH` [[GH-2729](https://github.com/hashicorp/nomad/issues/2729)]
 * client: Add sticky bit to temp directory [[GH-2519](https://github.com/hashicorp/nomad/issues/2519)]
 * client: Shutdown task group leader before other tasks [[GH-2753](https://github.com/hashicorp/nomad/issues/2753)]
 * client: Include symlinks in snapshots when migrating disks [[GH-2687](https://github.com/hashicorp/nomad/issues/2687)]
 * client: Regression for allocation directory unix perms introduced in v0.5.6
   fixed [[GH-2675](https://github.com/hashicorp/nomad/issues/2675)]
 * client: Client syncs allocation state with server before waiting for
   allocation destroy fixing a corner case in which an allocation may be blocked
   till destroy [[GH-2563](https://github.com/hashicorp/nomad/issues/2563)]
 * client: Improved state file handling and reduced write volume [[GH-2878](https://github.com/hashicorp/nomad/issues/2878)]
 * client/artifact: Honor netrc [[GH-2524](https://github.com/hashicorp/nomad/issues/2524)]
 * client/artifact: Handle tars where file in directory is listed before
   directory [[GH-2524](https://github.com/hashicorp/nomad/issues/2524)]
 * client/config: Use `cpu_total_compute` whenever it is set [[GH-2745](https://github.com/hashicorp/nomad/issues/2745)]
 * client/config: Respect `vault.tls_server_name` setting in consul-template
   [[GH-2793](https://github.com/hashicorp/nomad/issues/2793)]
 * driver/exec: Properly set file/dir ownership in chroots [[GH-2552](https://github.com/hashicorp/nomad/issues/2552)]
 * driver/docker: Fix panic in Docker driver on Windows [[GH-2614](https://github.com/hashicorp/nomad/issues/2614)]
 * driver/rkt: Fix env var interpolation [[GH-2777](https://github.com/hashicorp/nomad/issues/2777)]
 * jobspec/validation: Prevent static port conflicts [[GH-2807](https://github.com/hashicorp/nomad/issues/2807)]
 * server: Reject non-TLS clients when TLS enabled [[GH-2525](https://github.com/hashicorp/nomad/issues/2525)]
 * server: Fix a panic in plan evaluation with partial failures and all_at_once
   set [[GH-2544](https://github.com/hashicorp/nomad/issues/2544)]
 * server/periodic: Restoring periodic jobs takes launch time zone into
   consideration [[GH-2808](https://github.com/hashicorp/nomad/issues/2808)]
 * server/vault: Fix Vault Client panic when given nonexistent role [[GH-2648](https://github.com/hashicorp/nomad/issues/2648)]
 * telemetry: Fix merging of use node name [[GH-2762](https://github.com/hashicorp/nomad/issues/2762)]

## 0.5.6 (March 31, 2017)

IMPROVEMENTS:
  * api: Improve log API error when task doesn't exist or hasn't started
    [[GH-2512](https://github.com/hashicorp/nomad/issues/2512)]
  * client: Improve error message when artifact downloading fails [[GH-2289](https://github.com/hashicorp/nomad/issues/2289)]
  * client: Track task start/finish time [[GH-2512](https://github.com/hashicorp/nomad/issues/2512)]
  * client/template: Access Node meta and attributes in template [[GH-2488](https://github.com/hashicorp/nomad/issues/2488)]

BUG FIXES:
  * core: Fix periodic job state switching to dead incorrectly [[GH-2486](https://github.com/hashicorp/nomad/issues/2486)]
  * core: Fix dispatch of periodic job launching allocations immediately
    [[GH-2489](https://github.com/hashicorp/nomad/issues/2489)]
  * api: Fix TLS in logs and fs commands/APIs [[GH-2290](https://github.com/hashicorp/nomad/issues/2290)]
  * cli/plan: Fix diff alignment and remove no change DC output [[GH-2465](https://github.com/hashicorp/nomad/issues/2465)]
  * client: Fix panic when restarting non-running tasks [[GH-2480](https://github.com/hashicorp/nomad/issues/2480)]
  * client: Fix env vars when multiple tasks and ports present [[GH-2491](https://github.com/hashicorp/nomad/issues/2491)]
  * client: Fix `user` attribute disregarding membership of non-main group
    [[GH-2461](https://github.com/hashicorp/nomad/issues/2461)]
  * client/vault: Stop Vault token renewal on task exit [[GH-2495](https://github.com/hashicorp/nomad/issues/2495)]
  * driver/docker: Proper reference counting through task restarts [[GH-2484](https://github.com/hashicorp/nomad/issues/2484)]

## 0.5.5 (March 14, 2017)

__BACKWARDS INCOMPATIBILITIES:__
  * api: The api package definition of a Job has changed from exposing
    primitives to pointers to primitives to allow defaulting of unset fields.
  * driver/docker: The `load` configuration took an array of paths to images
    prior to this release. A single image is expected by the driver so this
    behavior has been changed to take a single path as a string. Jobs using the
    `load` command should update the syntax to a single string.  [[GH-2361](https://github.com/hashicorp/nomad/issues/2361)]

IMPROVEMENTS:
  * core: Handle Serf Reap event [[GH-2310](https://github.com/hashicorp/nomad/issues/2310)]
  * core: Update Serf and Memberlist for more reliable gossip [[GH-2255](https://github.com/hashicorp/nomad/issues/2255)]
  * api: API defaults missing values [[GH-2300](https://github.com/hashicorp/nomad/issues/2300)]
  * api: Validate the restart policy interval [[GH-2311](https://github.com/hashicorp/nomad/issues/2311)]
  * api: New task event for task environment setup [[GH-2302](https://github.com/hashicorp/nomad/issues/2302)]
  * api/cli: Add nomad operator command and API for interacting with Raft
    configuration [[GH-2305](https://github.com/hashicorp/nomad/issues/2305)]
  * cli: node-status displays enabled drivers on the node [[GH-2349](https://github.com/hashicorp/nomad/issues/2349)]
  * client: Apply GC related configurations properly [[GH-2273](https://github.com/hashicorp/nomad/issues/2273)]
  * client: Don't force uppercase meta keys in env vars [[GH-2338](https://github.com/hashicorp/nomad/issues/2338)]
  * client: Limit parallelism during garbage collection [[GH-2427](https://github.com/hashicorp/nomad/issues/2427)]
  * client: Don't exec `uname -r` for node attribute kernel.version [[GH-2380](https://github.com/hashicorp/nomad/issues/2380)]
  * client: Artifact support for git and hg as well as netrc support [[GH-2386](https://github.com/hashicorp/nomad/issues/2386)]
  * client: Add metrics to show number of allocations on in each state [[GH-2425](https://github.com/hashicorp/nomad/issues/2425)]
  * client: Add `NOMAD_{IP,PORT}_<task>_<label>` environment variables [[GH-2426](https://github.com/hashicorp/nomad/issues/2426)]
  * client: Allow specification of `cpu_total_compute` to override fingerprinter
    [[GH-2447](https://github.com/hashicorp/nomad/issues/2447)]
  * client: Reproducible Node ID on OSes that provide system-level UUID
    [[GH-2277](https://github.com/hashicorp/nomad/issues/2277)]
  * driver/docker: Add support for volume drivers [[GH-2351](https://github.com/hashicorp/nomad/issues/2351)]
  * driver/docker: Docker image coordinator and caching [[GH-2361](https://github.com/hashicorp/nomad/issues/2361)]
  * jobspec: Add leader task to allow graceful shutdown of other tasks within
    the task group [[GH-2308](https://github.com/hashicorp/nomad/issues/2308)]
  * periodic: Allow specification of timezones in Periodic Jobs [[GH-2321](https://github.com/hashicorp/nomad/issues/2321)]
  * scheduler: New `distinct_property` constraint [[GH-2418](https://github.com/hashicorp/nomad/issues/2418)]
  * server: Allow specification of eval/job gc threshold [[GH-2370](https://github.com/hashicorp/nomad/issues/2370)]
  * server/vault: Vault Client on Server handles SIGHUP to reload configs
    [[GH-2270](https://github.com/hashicorp/nomad/issues/2270)]
  * telemetry: Clients report allocated/unallocated resources [[GH-2327](https://github.com/hashicorp/nomad/issues/2327)]
  * template: Allow specification of template delimiters [[GH-2315](https://github.com/hashicorp/nomad/issues/2315)]
  * template: Permissions can be set on template destination file [[GH-2262](https://github.com/hashicorp/nomad/issues/2262)]
  * vault: Server side Vault telemetry [[GH-2318](https://github.com/hashicorp/nomad/issues/2318)]
  * vault: Disallow root policy from being specified [[GH-2309](https://github.com/hashicorp/nomad/issues/2309)]

BUG FIXES:
  * core: Handle periodic parameterized jobs [[GH-2385](https://github.com/hashicorp/nomad/issues/2385)]
  * core: Improve garbage collection of stopped batch jobs [[GH-2432](https://github.com/hashicorp/nomad/issues/2432)]
  * api: Fix escaping of HTML characters [[GH-2322](https://github.com/hashicorp/nomad/issues/2322)]
  * cli: Display disk resources in alloc-status [[GH-2404](https://github.com/hashicorp/nomad/issues/2404)]
  * client: Drivers log during fingerprinting [[GH-2337](https://github.com/hashicorp/nomad/issues/2337)]
  * client: Fix race condition with deriving vault tokens [[GH-2275](https://github.com/hashicorp/nomad/issues/2275)]
  * client: Fix remounting alloc dirs after reboots [[GH-2391](https://github.com/hashicorp/nomad/issues/2391)] [[GH-2394](https://github.com/hashicorp/nomad/issues/2394)]
  * client: Replace `-` with `_` in environment variable names [[GH-2406](https://github.com/hashicorp/nomad/issues/2406)]
  * client: Fix panic and deadlock during client restore state when prestart
    fails [[GH-2376](https://github.com/hashicorp/nomad/issues/2376)]
  * config: Fix Consul Config Merging/Copying [[GH-2278](https://github.com/hashicorp/nomad/issues/2278)]
  * config: Fix Client reserved resource merging panic [[GH-2281](https://github.com/hashicorp/nomad/issues/2281)]
  * server: Fix panic when forwarding Vault derivation requests from non-leader
    servers [[GH-2267](https://github.com/hashicorp/nomad/issues/2267)]

## 0.5.4 (January 31, 2017)

IMPROVEMENTS:
  * client: Made the GC related tunables configurable via client configuration
    [[GH-2261](https://github.com/hashicorp/nomad/issues/2261)]

BUG FIXES:
  * client: Fix panic when upgrading to 0.5.3 [[GH-2256](https://github.com/hashicorp/nomad/issues/2256)]

## 0.5.3 (January 30, 2017)

IMPROVEMENTS:
  * core: Introduce parameterized jobs and dispatch command/API [[GH-2128](https://github.com/hashicorp/nomad/issues/2128)]
  * core: Cancel blocked evals upon successful one for job [[GH-2155](https://github.com/hashicorp/nomad/issues/2155)]
  * api: Added APIs for requesting GC of allocations [[GH-2192](https://github.com/hashicorp/nomad/issues/2192)]
  * api: Job summary endpoint includes summary status for child jobs [[GH-2128](https://github.com/hashicorp/nomad/issues/2128)]
  * api/client: Plain text log streaming suitable for viewing logs in a browser
    [[GH-2235](https://github.com/hashicorp/nomad/issues/2235)]
  * cli: Defaulting to showing allocations which belong to currently registered
    job [[GH-2032](https://github.com/hashicorp/nomad/issues/2032)]
  * client: Garbage collect Allocation Runners to free up disk resources
    [[GH-2081](https://github.com/hashicorp/nomad/issues/2081)]
  * client: Don't retrieve Driver Stats if unsupported [[GH-2173](https://github.com/hashicorp/nomad/issues/2173)]
  * client: Filter log lines in the executor based on client's log level
    [[GH-2172](https://github.com/hashicorp/nomad/issues/2172)]
  * client: Added environment variables to discover addresses of sibling tasks
    in an allocation [[GH-2223](https://github.com/hashicorp/nomad/issues/2223)]
  * discovery: Register service with duplicate names on different ports [[GH-2208](https://github.com/hashicorp/nomad/issues/2208)]
  * driver/docker: Add support for network aliases [[GH-1980](https://github.com/hashicorp/nomad/issues/1980)]
  * driver/docker: Add `force_pull` option to force downloading an image [[GH-2147](https://github.com/hashicorp/nomad/issues/2147)]
  * driver/docker: Retry when image is not found while creating a container
    [[GH-2222](https://github.com/hashicorp/nomad/issues/2222)]
  * driver/java: Support setting class_path and class name. [[GH-2199](https://github.com/hashicorp/nomad/issues/2199)]
  * telemetry: Prefix gauge values with node name instead of hostname [[GH-2098](https://github.com/hashicorp/nomad/issues/2098)]
  * template: The template block supports keyOrDefault [[GH-2209](https://github.com/hashicorp/nomad/issues/2209)]
  * template: The template block can now interpolate Nomad environment variables
    [[GH-2209](https://github.com/hashicorp/nomad/issues/2209)]
  * vault: Improve validation of the Vault token given to Nomad servers
    [[GH-2226](https://github.com/hashicorp/nomad/issues/2226)]
  * vault: Support setting the Vault role to derive tokens from with
    `create_from_role` setting [[GH-2226](https://github.com/hashicorp/nomad/issues/2226)]

BUG FIXES:
  * client: Fixed namespacing for the cpu arch attribute [[GH-2161](https://github.com/hashicorp/nomad/issues/2161)]
  * client: Fix issue where allocations weren't pulled for several minutes. This
    manifested as slow starts, delayed kills, etc [[GH-2177](https://github.com/hashicorp/nomad/issues/2177)]
  * client: Fix a panic that would occur with a racy alloc migration
    cancellation [[GH-2231](https://github.com/hashicorp/nomad/issues/2231)]
  * config: Fix merging of Consul options which caused auto_advertise to be
    ignored [[GH-2159](https://github.com/hashicorp/nomad/issues/2159)]
  * driver: Fix image based drivers (eg docker) having host env vars set [[GH-2211](https://github.com/hashicorp/nomad/issues/2211)]
  * driver/docker: Fix Docker auth/logging interpolation [GH-2063, GH-2130]
  * driver/docker: Fix parsing of Docker Auth Configurations. New parsing is
    in-line with Docker itself. Also log debug message if auth lookup failed
    [[GH-2190](https://github.com/hashicorp/nomad/issues/2190)]
  * template: Fix splay being used as a wait and instead randomize the delay
    from 0 seconds to splay duration [[GH-2227](https://github.com/hashicorp/nomad/issues/2227)]

## 0.5.2 (December 23, 2016)

BUG FIXES:
  * client: Fixed a race condition and remove panic when handling duplicate
    allocations [[GH-2096](https://github.com/hashicorp/nomad/issues/2096)]
  * client: Cancel wait for remote allocation if migration is no longer required
    [[GH-2097](https://github.com/hashicorp/nomad/issues/2097)]
  * client: Failure to stat a single mountpoint does not cause all of host
    resource usage collection to fail [[GH-2090](https://github.com/hashicorp/nomad/issues/2090)]

## 0.5.1 (December 12, 2016)

IMPROVEMENTS:
  * driver/rkt: Support rkt's `--dns=host` and `--dns=none` options [[GH-2028](https://github.com/hashicorp/nomad/issues/2028)]

BUG FIXES:
  * agent/config: Fix use of IPv6 addresses [[GH-2036](https://github.com/hashicorp/nomad/issues/2036)]
  * api: Fix file descriptor leak and high CPU usage when using the logs
    endpoint [[GH-2079](https://github.com/hashicorp/nomad/issues/2079)]
  * cli: Improve parsing error when a job without a name is specified [[GH-2030](https://github.com/hashicorp/nomad/issues/2030)]
  * client: Fixed permissions of migrated allocation directory [[GH-2061](https://github.com/hashicorp/nomad/issues/2061)]
  * client: Ensuring allocations are not blocked more than once [[GH-2040](https://github.com/hashicorp/nomad/issues/2040)]
  * client: Fix race on StreamFramer Destroy which would cause a panic [[GH-2007](https://github.com/hashicorp/nomad/issues/2007)]
  * client: Not migrating allocation directories on the same client if sticky is
    turned off [[GH-2017](https://github.com/hashicorp/nomad/issues/2017)]
  * client/vault: Fix issue in which deriving a Vault token would fail with
    allocation does not exist due to stale queries [[GH-2050](https://github.com/hashicorp/nomad/issues/2050)]
  * driver/docker: Make container exist errors non-retriable by task runner
    [[GH-2033](https://github.com/hashicorp/nomad/issues/2033)]
  * driver/docker: Fixed an issue related to purging containers with same name
    as Nomad is trying to start [[GH-2037](https://github.com/hashicorp/nomad/issues/2037)]
  * driver/rkt: Fix validation of rkt volumes [[GH-2027](https://github.com/hashicorp/nomad/issues/2027)]

## 0.5.0 (November 16, 2016)

__BACKWARDS INCOMPATIBILITIES:__
  * jobspec: Extracted the disk resources from the task to the task group. The
    new block is name `ephemeral_disk`. Nomad will automatically convert
    existing jobs but newly submitted jobs should refactor the disk resource
    [GH-1710, GH-1679]
  * agent/config: `network_speed` is now an override and not a default value. If
    the network link speed is not detected a default value is applied.

IMPROVEMENTS:
  * core: Support for gossip encryption [[GH-1791](https://github.com/hashicorp/nomad/issues/1791)]
  * core: Vault integration to handle secure introduction of tasks [GH-1583,
    GH-1713]
  * core: New `set_contains` constraint to determine if a set contains all
    specified values [[GH-1839](https://github.com/hashicorp/nomad/issues/1839)]
  * core: Scheduler version enforcement disallows different scheduler version
    from making decisions simultaneously [[GH-1872](https://github.com/hashicorp/nomad/issues/1872)]
  * core: Introduce node SecretID which can be used to minimize the available
    surface area of RPCs to malicious Nomad Clients [[GH-1597](https://github.com/hashicorp/nomad/issues/1597)]
  * core: Add `sticky` volumes which inform the scheduler to prefer placing
    updated allocations on the same node and to reuse the `local/` and
    `alloc/data` directory from previous allocation allowing semi-persistent
    data and allow those folders to be synced from a remote node [GH-1654,
    GH-1741]
  * agent: Add DataDog telemetry sync [[GH-1816](https://github.com/hashicorp/nomad/issues/1816)]
  * agent: Allow Consul health checks to use bind address rather than advertise
    [[GH-1866](https://github.com/hashicorp/nomad/issues/1866)]
  * agent/config: Advertise addresses do not need to specify a port [[GH-1902](https://github.com/hashicorp/nomad/issues/1902)]
  * agent/config: Bind address defaults to 0.0.0.0 and Advertise defaults to
    hostname [[GH-1955](https://github.com/hashicorp/nomad/issues/1955)]
  * api: Support TLS for encrypting Raft, RPC and HTTP APIs [[GH-1853](https://github.com/hashicorp/nomad/issues/1853)]
  * api: Implement blocking queries for querying a job's evaluations [[GH-1892](https://github.com/hashicorp/nomad/issues/1892)]
  * cli: `nomad alloc-status` shows allocation creation time [[GH-1623](https://github.com/hashicorp/nomad/issues/1623)]
  * cli: `nomad node-status` shows node metadata in verbose mode [[GH-1841](https://github.com/hashicorp/nomad/issues/1841)]
  * client: Failed RPCs are retried on all servers [[GH-1735](https://github.com/hashicorp/nomad/issues/1735)]
  * client: Fingerprint and driver blacklist support [[GH-1949](https://github.com/hashicorp/nomad/issues/1949)]
  * client: Introduce a `secrets/` directory to tasks where sensitive data can
    be written [[GH-1681](https://github.com/hashicorp/nomad/issues/1681)]
  * client/jobspec: Add support for templates that can render static files,
    dynamic content from Consul and secrets from Vault [[GH-1783](https://github.com/hashicorp/nomad/issues/1783)]
  * driver: Export `NOMAD_JOB_NAME` environment variable [[GH-1804](https://github.com/hashicorp/nomad/issues/1804)]
  * driver/docker: Docker For Mac support [[GH-1806](https://github.com/hashicorp/nomad/issues/1806)]
  * driver/docker: Support Docker volumes [[GH-1767](https://github.com/hashicorp/nomad/issues/1767)]
  * driver/docker: Allow Docker logging to be configured [[GH-1767](https://github.com/hashicorp/nomad/issues/1767)]
  * driver/docker: Add `userns_mode` (`--userns`) support [[GH-1940](https://github.com/hashicorp/nomad/issues/1940)]
  * driver/lxc: Support for LXC containers [[GH-1699](https://github.com/hashicorp/nomad/issues/1699)]
  * driver/rkt: Support network configurations [[GH-1862](https://github.com/hashicorp/nomad/issues/1862)]
  * driver/rkt: Support rkt volumes (rkt >= 1.0.0 required) [[GH-1812](https://github.com/hashicorp/nomad/issues/1812)]
  * server/rpc: Added an RPC endpoint for retrieving server members [[GH-1947](https://github.com/hashicorp/nomad/issues/1947)]

BUG FIXES:
  * core: Fix case where dead nodes were not properly handled by System
    scheduler [[GH-1715](https://github.com/hashicorp/nomad/issues/1715)]
  * agent: Handle the SIGPIPE signal preventing panics on journalctl restarts
    [[GH-1802](https://github.com/hashicorp/nomad/issues/1802)]
  * api: Disallow filesystem APIs to read paths that escape the allocation
    directory [[GH-1786](https://github.com/hashicorp/nomad/issues/1786)]
  * cli: `nomad run` failed to run on Windows [[GH-1690](https://github.com/hashicorp/nomad/issues/1690)]
  * cli: `alloc-status` and `node-status` work without access to task stats
    [[GH-1660](https://github.com/hashicorp/nomad/issues/1660)]
  * cli: `alloc-status` does not query for allocation statistics if node is down
    [[GH-1844](https://github.com/hashicorp/nomad/issues/1844)]
  * client: Prevent race when persisting state file [[GH-1682](https://github.com/hashicorp/nomad/issues/1682)]
  * client: Retry recoverable errors when starting a driver [[GH-1891](https://github.com/hashicorp/nomad/issues/1891)]
  * client: Do not validate the command does not contain spaces [[GH-1974](https://github.com/hashicorp/nomad/issues/1974)]
  * client: Fix old services not getting removed from consul on update [[GH-1668](https://github.com/hashicorp/nomad/issues/1668)]
  * client: Preserve permissions of nested directories while chrooting [[GH-1960](https://github.com/hashicorp/nomad/issues/1960)]
  * client: Folder permissions are dropped even when not running as root [[GH-1888](https://github.com/hashicorp/nomad/issues/1888)]
  * client: Artifact download failures will be retried before failing tasks
    [[GH-1558](https://github.com/hashicorp/nomad/issues/1558)]
  * client: Fix a memory leak in the executor that caused failed allocations
    [[GH-1762](https://github.com/hashicorp/nomad/issues/1762)]
  * client: Fix a crash related to stats publishing when driver hasn't started
    yet [[GH-1723](https://github.com/hashicorp/nomad/issues/1723)]
  * client: Chroot environment is only created once, avoid potential filesystem
    errors [[GH-1753](https://github.com/hashicorp/nomad/issues/1753)]
  * client: Failures to download an artifact are retried according to restart
    policy before failing the allocation [[GH-1653](https://github.com/hashicorp/nomad/issues/1653)]
  * client/executor: Prevent race when updating a job configuration with the
    logger [[GH-1886](https://github.com/hashicorp/nomad/issues/1886)]
  * client/fingerprint: Fix inconsistent CPU MHz fingerprinting [[GH-1366](https://github.com/hashicorp/nomad/issues/1366)]
  * env/aws: Fix an issue with reserved ports causing placement failures
    [[GH-1617](https://github.com/hashicorp/nomad/issues/1617)]
  * discovery: Interpolate all service and check fields [[GH-1966](https://github.com/hashicorp/nomad/issues/1966)]
  * discovery: Fix old services not getting removed from Consul on update
    [[GH-1668](https://github.com/hashicorp/nomad/issues/1668)]
  * discovery: Fix HTTP timeout with Server HTTP health check when there is no
    leader [[GH-1656](https://github.com/hashicorp/nomad/issues/1656)]
  * discovery: Fix client flapping when server is in a different datacenter as
    the client [[GH-1641](https://github.com/hashicorp/nomad/issues/1641)]
  * discovery/jobspec: Validate service name after interpolation [[GH-1852](https://github.com/hashicorp/nomad/issues/1852)]
  * driver/docker: Fix `local/` directory mount into container [[GH-1830](https://github.com/hashicorp/nomad/issues/1830)]
  * driver/docker: Interpolate all string configuration variables [[GH-1965](https://github.com/hashicorp/nomad/issues/1965)]
  * jobspec: Tasks without a resource block no longer fail to validate [[GH-1864](https://github.com/hashicorp/nomad/issues/1864)]
  * jobspec: Update HCL to fix panic in JSON parsing [[GH-1754](https://github.com/hashicorp/nomad/issues/1754)]

## 0.4.1 (August 18, 2016)

__BACKWARDS INCOMPATIBILITIES:__
  * telemetry: Operators will have to explicitly opt-in for Nomad client to
    publish allocation and node metrics

IMPROVEMENTS:
  * core: Allow count 0 on system jobs [[GH-1421](https://github.com/hashicorp/nomad/issues/1421)]
  * core: Summarize the current status of registered jobs. [GH-1383, GH-1517]
  * core: Gracefully handle short lived outages by holding RPC calls [[GH-1403](https://github.com/hashicorp/nomad/issues/1403)]
  * core: Introduce a lost state for allocations that were on Nodes that died
    [[GH-1516](https://github.com/hashicorp/nomad/issues/1516)]
  * api: client Logs endpoint for streaming task logs [[GH-1444](https://github.com/hashicorp/nomad/issues/1444)]
  * api/cli: Support for tailing/streaming files [GH-1404, GH-1420]
  * api/server: Support for querying job summaries [[GH-1455](https://github.com/hashicorp/nomad/issues/1455)]
  * cli: `nomad logs` command for streaming task logs [[GH-1444](https://github.com/hashicorp/nomad/issues/1444)]
  * cli: `nomad status` shows the create time of allocations [[GH-1540](https://github.com/hashicorp/nomad/issues/1540)]
  * cli: `nomad plan` exit code indicates if changes will occur [[GH-1502](https://github.com/hashicorp/nomad/issues/1502)]
  * cli: status commands support JSON output and go template formating [[GH-1503](https://github.com/hashicorp/nomad/issues/1503)]
  * cli: Validate and plan command supports reading from stdin [GH-1460,
    GH-1458]
  * cli: Allow basic authentication through address and environment variable
    [[GH-1610](https://github.com/hashicorp/nomad/issues/1610)]
  * cli: `nomad node-status` shows volume name for non-physical volumes instead
    of showing 0B used [[GH-1538](https://github.com/hashicorp/nomad/issues/1538)]
  * cli: Support retrieving job files using go-getter in the `run`, `plan` and
    `validate` command [[GH-1511](https://github.com/hashicorp/nomad/issues/1511)]
  * client: Add killing event to task state [[GH-1457](https://github.com/hashicorp/nomad/issues/1457)]
  * client: Fingerprint network speed on Windows [[GH-1443](https://github.com/hashicorp/nomad/issues/1443)]
  * discovery: Support for initial check status [[GH-1599](https://github.com/hashicorp/nomad/issues/1599)]
  * discovery: Support for query params in health check urls [[GH-1562](https://github.com/hashicorp/nomad/issues/1562)]
  * driver/docker: Allow working directory to be configured [[GH-1513](https://github.com/hashicorp/nomad/issues/1513)]
  * driver/docker: Remove docker volumes when removing container [[GH-1519](https://github.com/hashicorp/nomad/issues/1519)]
  * driver/docker: Set windows containers network mode to nat by default
    [[GH-1521](https://github.com/hashicorp/nomad/issues/1521)]
  * driver/exec: Allow chroot environment to be configurable [[GH-1518](https://github.com/hashicorp/nomad/issues/1518)]
  * driver/qemu: Allows users to pass extra args to the qemu driver [[GH-1596](https://github.com/hashicorp/nomad/issues/1596)]
  * telemetry: Circonus integration for telemetry metrics [[GH-1459](https://github.com/hashicorp/nomad/issues/1459)]
  * telemetry: Allow operators to opt-in for publishing metrics [[GH-1501](https://github.com/hashicorp/nomad/issues/1501)]

BUG FIXES:
  * agent: Reload agent configuration on SIGHUP [[GH-1566](https://github.com/hashicorp/nomad/issues/1566)]
  * core: Sanitize empty slices/maps in jobs to avoid incorrect create/destroy
    updates [[GH-1434](https://github.com/hashicorp/nomad/issues/1434)]
  * core: Fix race in which a Node registers and doesn't receive system jobs
    [[GH-1456](https://github.com/hashicorp/nomad/issues/1456)]
  * core: Fix issue in which Nodes with large amount of reserved ports would
    cause dynamic port allocations to fail [[GH-1526](https://github.com/hashicorp/nomad/issues/1526)]
  * core: Fix a condition in which old batch allocations could get updated even
    after terminal. In a rare case this could cause a server panic [[GH-1471](https://github.com/hashicorp/nomad/issues/1471)]
  * core: Do not update the Job attached to Allocations that have been marked
    terminal [[GH-1508](https://github.com/hashicorp/nomad/issues/1508)]
  * agent: Fix advertise address when using IPv6 [[GH-1465](https://github.com/hashicorp/nomad/issues/1465)]
  * cli: Fix node-status when using IPv6 advertise address [[GH-1465](https://github.com/hashicorp/nomad/issues/1465)]
  * client: Merging telemetry configuration properly [[GH-1670](https://github.com/hashicorp/nomad/issues/1670)]
  * client: Task start errors adhere to restart policy mode [[GH-1405](https://github.com/hashicorp/nomad/issues/1405)]
  * client: Reregister with servers if node is unregistered [[GH-1593](https://github.com/hashicorp/nomad/issues/1593)]
  * client: Killing an allocation doesn't cause allocation stats to block
    [[GH-1454](https://github.com/hashicorp/nomad/issues/1454)]
  * driver/docker: Disable swap on docker driver [[GH-1480](https://github.com/hashicorp/nomad/issues/1480)]
  * driver/docker: Fix improper gating on privileged mode [[GH-1506](https://github.com/hashicorp/nomad/issues/1506)]
  * driver/docker: Default network type is "nat" on Windows [[GH-1521](https://github.com/hashicorp/nomad/issues/1521)]
  * driver/docker: Cleanup created volume when destroying container [[GH-1519](https://github.com/hashicorp/nomad/issues/1519)]
  * driver/rkt: Set host environment variables [[GH-1581](https://github.com/hashicorp/nomad/issues/1581)]
  * driver/rkt: Validate the command and trust_prefix configs [[GH-1493](https://github.com/hashicorp/nomad/issues/1493)]
  * plan: Plan on system jobs discounts nodes that do not meet required
    constraints [[GH-1568](https://github.com/hashicorp/nomad/issues/1568)]

## 0.4.0 (June 28, 2016)

__BACKWARDS INCOMPATIBILITIES:__
  * api: Tasks are no longer allowed to have slashes in their name [[GH-1210](https://github.com/hashicorp/nomad/issues/1210)]
  * cli: Remove the eval-monitor command. Users should switch to `nomad
    eval-status -monitor`.
  * config: Consul configuration has been moved from client options map to
    consul block under client configuration
  * driver/docker: Enabled SSL by default for pulling images from docker
    registries. [[GH-1336](https://github.com/hashicorp/nomad/issues/1336)]

IMPROVEMENTS:
  * core: Scheduler reuses blocked evaluations to avoid unbounded creation of
    evaluations under high contention [[GH-1199](https://github.com/hashicorp/nomad/issues/1199)]
  * core: Scheduler stores placement failures in evaluations, no longer
    generating failed allocations for debug information [[GH-1188](https://github.com/hashicorp/nomad/issues/1188)]
  * api: Faster JSON response encoding [[GH-1182](https://github.com/hashicorp/nomad/issues/1182)]
  * api: Gzip compress HTTP API requests [[GH-1203](https://github.com/hashicorp/nomad/issues/1203)]
  * api: Plan api introduced for the Job endpoint [[GH-1168](https://github.com/hashicorp/nomad/issues/1168)]
  * api: Job endpoint can enforce Job Modify Index to ensure job is being
    modified from a known state [[GH-1243](https://github.com/hashicorp/nomad/issues/1243)]
  * api/client: Add resource usage APIs for retrieving tasks/allocations/host
    resource usage [[GH-1189](https://github.com/hashicorp/nomad/issues/1189)]
  * cli: Faster when displaying large amounts outputs [[GH-1362](https://github.com/hashicorp/nomad/issues/1362)]
  * cli: Deprecate `eval-monitor` and introduce `eval-status` [[GH-1206](https://github.com/hashicorp/nomad/issues/1206)]
  * cli: Unify the `fs` family of commands to be a single command [[GH-1150](https://github.com/hashicorp/nomad/issues/1150)]
  * cli: Introduce `nomad plan` to dry-run a job through the scheduler and
    determine its effects [[GH-1181](https://github.com/hashicorp/nomad/issues/1181)]
  * cli: node-status command displays host resource usage and allocation
    resources [[GH-1261](https://github.com/hashicorp/nomad/issues/1261)]
  * cli: Region flag and environment variable introduced to set region
    forwarding. Automatic region forwarding for run and plan [[GH-1237](https://github.com/hashicorp/nomad/issues/1237)]
  * client: If Consul is available, automatically bootstrap Nomad Client
    using the `_nomad` service in Consul. Nomad Servers now register
    themselves with Consul to make this possible. [[GH-1201](https://github.com/hashicorp/nomad/issues/1201)]
  * drivers: Qemu and Java can be run without an artifact being download. Useful
    if the artifact exists inside a chrooted directory [[GH-1262](https://github.com/hashicorp/nomad/issues/1262)]
  * driver/docker: Added a client options to set SELinux labels for container
    bind mounts. [[GH-788](https://github.com/hashicorp/nomad/issues/788)]
  * driver/docker: Enabled SSL by default for pulling images from docker
    registries. [[GH-1336](https://github.com/hashicorp/nomad/issues/1336)]
  * server: If Consul is available, automatically bootstrap Nomad Servers
    using the `_nomad` service in Consul.  [[GH-1276](https://github.com/hashicorp/nomad/issues/1276)]

BUG FIXES:
  * core: Improve garbage collection of allocations and nodes [[GH-1256](https://github.com/hashicorp/nomad/issues/1256)]
  * core: Fix a potential deadlock if establishing leadership fails and is
    retried [[GH-1231](https://github.com/hashicorp/nomad/issues/1231)]
  * core: Do not restart successful batch jobs when the node is removed/drained
    [[GH-1205](https://github.com/hashicorp/nomad/issues/1205)]
  * core: Fix an issue in which the scheduler could be invoked with insufficient
    state [[GH-1339](https://github.com/hashicorp/nomad/issues/1339)]
  * core: Updated User, Meta or Resources in a task cause create/destroy updates
    [GH-1128, GH-1153]
  * core: Fix blocked evaluations being run without properly accounting for
    priority [[GH-1183](https://github.com/hashicorp/nomad/issues/1183)]
  * api: Tasks are no longer allowed to have slashes in their name [[GH-1210](https://github.com/hashicorp/nomad/issues/1210)]
  * client: Delete tmp files used to communicate with executor [[GH-1241](https://github.com/hashicorp/nomad/issues/1241)]
  * client: Prevent the client from restoring with incorrect task state [[GH-1294](https://github.com/hashicorp/nomad/issues/1294)]
  * discovery: Ensure service and check names are unique [GH-1143, GH-1144]
  * driver/docker: Ensure docker client doesn't time out after a minute.
    [[GH-1184](https://github.com/hashicorp/nomad/issues/1184)]
  * driver/java: Fix issue in which Java on darwin attempted to chroot [[GH-1262](https://github.com/hashicorp/nomad/issues/1262)]
  * driver/docker: Fix issue in which logs could be spliced [[GH-1322](https://github.com/hashicorp/nomad/issues/1322)]

## 0.3.2 (April 22, 2016)

IMPROVEMENTS:
  * core: Garbage collection partitioned to avoid system delays [[GH-1012](https://github.com/hashicorp/nomad/issues/1012)]
  * core: Allow count zero task groups to enable blue/green deploys [[GH-931](https://github.com/hashicorp/nomad/issues/931)]
  * core: Validate driver configurations when submitting jobs [GH-1062, GH-1089]
  * core: Job Deregister forces an evaluation for the job even if it doesn't
    exist [[GH-981](https://github.com/hashicorp/nomad/issues/981)]
  * core: Rename successfully finished allocations to "Complete" rather than
    "Dead" for clarity [[GH-975](https://github.com/hashicorp/nomad/issues/975)]
  * cli: `alloc-status` explains restart decisions [[GH-984](https://github.com/hashicorp/nomad/issues/984)]
  * cli: `node-drain -self` drains the local node [[GH-1068](https://github.com/hashicorp/nomad/issues/1068)]
  * cli: `node-status -self` queries the local node [[GH-1004](https://github.com/hashicorp/nomad/issues/1004)]
  * cli: Destructive commands now require confirmation [[GH-983](https://github.com/hashicorp/nomad/issues/983)]
  * cli: `alloc-status` display is less verbose by default [[GH-946](https://github.com/hashicorp/nomad/issues/946)]
  * cli: `server-members` displays the current leader in each region [[GH-935](https://github.com/hashicorp/nomad/issues/935)]
  * cli: `run` has an `-output` flag to emit a JSON version of the job [[GH-990](https://github.com/hashicorp/nomad/issues/990)]
  * cli: New `inspect` command to display a submitted job's specification
    [[GH-952](https://github.com/hashicorp/nomad/issues/952)]
  * cli: `node-status` display is less verbose by default and shows a node's
    total resources [[GH-946](https://github.com/hashicorp/nomad/issues/946)]
  * client: `artifact` source can be interpreted [[GH-1070](https://github.com/hashicorp/nomad/issues/1070)]
  * client: Add IP and Port environment variables [[GH-1099](https://github.com/hashicorp/nomad/issues/1099)]
  * client: Nomad fingerprinter to detect client's version [[GH-965](https://github.com/hashicorp/nomad/issues/965)]
  * client: Tasks can interpret Meta set in the task group and job [[GH-985](https://github.com/hashicorp/nomad/issues/985)]
  * client: All tasks in a task group are killed when a task fails [[GH-962](https://github.com/hashicorp/nomad/issues/962)]
  * client: Pass environment variables from host to exec based tasks [[GH-970](https://github.com/hashicorp/nomad/issues/970)]
  * client: Allow task's to be run as particular user [GH-950, GH-978]
  * client: `artifact` block now supports downloading paths relative to the
    task's directory [[GH-944](https://github.com/hashicorp/nomad/issues/944)]
  * docker: Timeout communications with Docker Daemon to avoid deadlocks with
    misbehaving Docker Daemon [[GH-1117](https://github.com/hashicorp/nomad/issues/1117)]
  * discovery: Support script based health checks [[GH-986](https://github.com/hashicorp/nomad/issues/986)]
  * discovery: Allowing registration of services which don't expose ports
    [[GH-1092](https://github.com/hashicorp/nomad/issues/1092)]
  * driver/docker: Support for `tty` and `interactive` options [[GH-1059](https://github.com/hashicorp/nomad/issues/1059)]
  * jobspec: Improved validation of services referencing port labels [[GH-1097](https://github.com/hashicorp/nomad/issues/1097)]
  * periodic: Periodic jobs are always evaluated in UTC timezone [[GH-1074](https://github.com/hashicorp/nomad/issues/1074)]

BUG FIXES:
  * core: Prevent garbage collection of running batch jobs [[GH-989](https://github.com/hashicorp/nomad/issues/989)]
  * core: Trigger System scheduler when Node drain is disabled [[GH-1106](https://github.com/hashicorp/nomad/issues/1106)]
  * core: Fix issue where in-place updated allocation double counted resources
    [[GH-957](https://github.com/hashicorp/nomad/issues/957)]
  * core: Fix drained, batched allocations from being migrated indefinitely
    [[GH-1086](https://github.com/hashicorp/nomad/issues/1086)]
  * client: Garbage collect Docker containers on exit [[GH-1071](https://github.com/hashicorp/nomad/issues/1071)]
  * client: Fix common exec failures on CentOS and Amazon Linux [[GH-1009](https://github.com/hashicorp/nomad/issues/1009)]
  * client: Fix S3 artifact downloading with IAM credentials [[GH-1113](https://github.com/hashicorp/nomad/issues/1113)]
  * client: Fix handling of environment variables containing multiple equal
    signs [[GH-1115](https://github.com/hashicorp/nomad/issues/1115)]

## 0.3.1 (March 16, 2016)

__BACKWARDS INCOMPATIBILITIES:__
  * Service names that dont conform to RFC-1123 and RFC-2782 will fail
    validation. To fix, change service name to conform to the RFCs before
    running the job [[GH-915](https://github.com/hashicorp/nomad/issues/915)]
  * Jobs that downloaded artifacts will have to be updated to the new syntax and
    be resubmitted. The new syntax consolidates artifacts to the `task` rather
    than being duplicated inside each driver config [[GH-921](https://github.com/hashicorp/nomad/issues/921)]

IMPROVEMENTS:
  * cli: Validate job file schemas [[GH-900](https://github.com/hashicorp/nomad/issues/900)]
  * client: Add environment variables for task name, allocation ID/Name/Index
    [GH-869, GH-896]
  * client: Starting task is retried under the restart policy if the error is
    recoverable [[GH-859](https://github.com/hashicorp/nomad/issues/859)]
  * client: Allow tasks to download artifacts, which can be archives, prior to
    starting [[GH-921](https://github.com/hashicorp/nomad/issues/921)]
  * config: Validate Nomad configuration files [[GH-910](https://github.com/hashicorp/nomad/issues/910)]
  * config: Client config allows reserving resources [[GH-910](https://github.com/hashicorp/nomad/issues/910)]
  * driver/docker: Support for ECR [[GH-858](https://github.com/hashicorp/nomad/issues/858)]
  * driver/docker: Periodic Fingerprinting [[GH-893](https://github.com/hashicorp/nomad/issues/893)]
  * driver/docker: Preventing port reservation for log collection on Unix platforms [[GH-897](https://github.com/hashicorp/nomad/issues/897)]
  * driver/rkt: Pass DNS information to rkt driver [[GH-892](https://github.com/hashicorp/nomad/issues/892)]
  * jobspec: Require RFC-1123 and RFC-2782 valid service names [[GH-915](https://github.com/hashicorp/nomad/issues/915)]

BUG FIXES:
  * core: No longer cancel evaluations that are delayed in the plan queue
    [[GH-884](https://github.com/hashicorp/nomad/issues/884)]
  * api: Guard client/fs/ APIs from being accessed on a non-client node [[GH-890](https://github.com/hashicorp/nomad/issues/890)]
  * client: Allow dashes in variable names during interpolation [[GH-857](https://github.com/hashicorp/nomad/issues/857)]
  * client: Updating kill timeout adheres to operator specified maximum value [[GH-878](https://github.com/hashicorp/nomad/issues/878)]
  * client: Fix a case in which clients would pull but not run allocations
    [[GH-906](https://github.com/hashicorp/nomad/issues/906)]
  * consul: Remove concurrent map access [[GH-874](https://github.com/hashicorp/nomad/issues/874)]
  * driver/exec: Stopping tasks with more than one pid in a cgroup [[GH-855](https://github.com/hashicorp/nomad/issues/855)]
  * client/executor/linux: Add /run/resolvconf/ to chroot so DNS works [[GH-905](https://github.com/hashicorp/nomad/issues/905)]

## 0.3.0 (February 25, 2016)

__BACKWARDS INCOMPATIBILITIES:__
  * Stdout and Stderr log files of tasks have moved from task/local to
    alloc/logs [[GH-851](https://github.com/hashicorp/nomad/issues/851)]
  * Any users of the runtime environment variable `$NOMAD_PORT_` will need to
    update to the new `${NOMAD_ADDR_}` variable [[GH-704](https://github.com/hashicorp/nomad/issues/704)]
  * Service names that include periods will fail validation. To fix, remove any
    periods from the service name before running the job [[GH-770](https://github.com/hashicorp/nomad/issues/770)]
  * Task resources are now validated and enforce minimum resources. If a job
    specifies resources below the minimum they will need to be updated [[GH-739](https://github.com/hashicorp/nomad/issues/739)]
  * Node ID is no longer specifiable. For users who have set a custom Node
    ID, the node should be drained before Nomad is updated and the data_dir
    should be deleted before starting for the first time [[GH-675](https://github.com/hashicorp/nomad/issues/675)]
  * Users of custom restart policies should update to the new syntax which adds
    a `mode` field. The `mode` can be either `fail` or `delay`. The default for
    `batch` and `service` jobs is `fail` and `delay` respectively [[GH-594](https://github.com/hashicorp/nomad/issues/594)]
  * All jobs that interpret variables in constraints or driver configurations
    will need to be updated to the new syntax which wraps the interpreted
    variable in curly braces. (`$node.class` becomes `${node.class}`) [[GH-760](https://github.com/hashicorp/nomad/issues/760)]

IMPROVEMENTS:
  * core: Populate job status [[GH-663](https://github.com/hashicorp/nomad/issues/663)]
  * core: Cgroup fingerprinter [[GH-712](https://github.com/hashicorp/nomad/issues/712)]
  * core: Node class constraint [[GH-618](https://github.com/hashicorp/nomad/issues/618)]
  * core: User specifiable kill timeout [[GH-624](https://github.com/hashicorp/nomad/issues/624)]
  * core: Job queueing via blocked evaluations  [[GH-726](https://github.com/hashicorp/nomad/issues/726)]
  * core: Only reschedule failed batch allocations [[GH-746](https://github.com/hashicorp/nomad/issues/746)]
  * core: Add available nodes by DC to AllocMetrics [[GH-619](https://github.com/hashicorp/nomad/issues/619)]
  * core: Improve scheduler retry logic under contention [[GH-787](https://github.com/hashicorp/nomad/issues/787)]
  * core: Computed node class and stack optimization [GH-691, GH-708]
  * core: Improved restart policy with more user configuration [[GH-594](https://github.com/hashicorp/nomad/issues/594)]
  * core: Periodic specification for jobs [GH-540, GH-657, GH-659, GH-668]
  * core: Batch jobs are garbage collected from the Nomad Servers [[GH-586](https://github.com/hashicorp/nomad/issues/586)]
  * core: Free half the CPUs on leader node for use in plan queue and evaluation
    broker [[GH-812](https://github.com/hashicorp/nomad/issues/812)]
  * core: Seed random number generator used to randomize node traversal order
    during scheduling [[GH-808](https://github.com/hashicorp/nomad/issues/808)]
  * core: Performance improvements [GH-823, GH-825, GH-827, GH-830, GH-832,
    GH-833, GH-834, GH-839]
  * core/api: System garbage collection endpoint [[GH-828](https://github.com/hashicorp/nomad/issues/828)]
  * core/api: Allow users to set arbitrary headers via agent config [[GH-699](https://github.com/hashicorp/nomad/issues/699)]
  * core/cli: Prefix based lookups of allocs/nodes/evals/jobs [[GH-575](https://github.com/hashicorp/nomad/issues/575)]
  * core/cli: Print short identifiers and UX cleanup [GH-675, GH-693, GH-692]
  * core/client: Client pulls minimum set of required allocations [[GH-731](https://github.com/hashicorp/nomad/issues/731)]
  * cli: Output of agent-info is sorted [[GH-617](https://github.com/hashicorp/nomad/issues/617)]
  * cli: Eval monitor detects zero wait condition [[GH-776](https://github.com/hashicorp/nomad/issues/776)]
  * cli: Ability to navigate allocation directories [GH-709, GH-798]
  * client: Batch allocation updates to the server [[GH-835](https://github.com/hashicorp/nomad/issues/835)]
  * client: Log rotation for all drivers [GH-685, GH-763, GH-819]
  * client: Only download artifacts from http, https, and S3 [[GH-841](https://github.com/hashicorp/nomad/issues/841)]
  * client: Create a tmp/ directory inside each task directory [[GH-757](https://github.com/hashicorp/nomad/issues/757)]
  * client: Store when an allocation was received by the client [[GH-821](https://github.com/hashicorp/nomad/issues/821)]
  * client: Heartbeating and saving state resilient under high load [[GH-811](https://github.com/hashicorp/nomad/issues/811)]
  * client: Handle updates to tasks Restart Policy and KillTimeout [[GH-751](https://github.com/hashicorp/nomad/issues/751)]
  * client: Killing a driver handle is retried with an exponential backoff
    [[GH-809](https://github.com/hashicorp/nomad/issues/809)]
  * client: Send Node to server when periodic fingerprinters change Node
    attributes/metadata [[GH-749](https://github.com/hashicorp/nomad/issues/749)]
  * client/api: File-system access to allocation directories [[GH-669](https://github.com/hashicorp/nomad/issues/669)]
  * drivers: Validate the "command" field contains a single value [[GH-842](https://github.com/hashicorp/nomad/issues/842)]
  * drivers: Interpret Nomad variables in environment variables/args [[GH-653](https://github.com/hashicorp/nomad/issues/653)]
  * driver/rkt: Add support for CPU/Memory isolation [[GH-610](https://github.com/hashicorp/nomad/issues/610)]
  * driver/rkt: Add support for mounting alloc/task directory [[GH-645](https://github.com/hashicorp/nomad/issues/645)]
  * driver/docker: Support for .dockercfg based auth for private registries
    [[GH-773](https://github.com/hashicorp/nomad/issues/773)]

BUG FIXES:
  * core: Node drain could only be partially applied [[GH-750](https://github.com/hashicorp/nomad/issues/750)]
  * core: Fix panic when eval Ack occurs at delivery limit [[GH-790](https://github.com/hashicorp/nomad/issues/790)]
  * cli: Handle parsing of un-named ports [[GH-604](https://github.com/hashicorp/nomad/issues/604)]
  * cli: Enforce absolute paths for data directories [[GH-622](https://github.com/hashicorp/nomad/issues/622)]
  * client: Cleanup of the allocation directory [[GH-755](https://github.com/hashicorp/nomad/issues/755)]
  * client: Improved stability under high contention [[GH-789](https://github.com/hashicorp/nomad/issues/789)]
  * client: Handle non-200 codes when parsing AWS metadata [[GH-614](https://github.com/hashicorp/nomad/issues/614)]
  * client: Unmounted of shared alloc dir when client is rebooted [[GH-755](https://github.com/hashicorp/nomad/issues/755)]
  * client/consul: Service name changes handled properly [[GH-766](https://github.com/hashicorp/nomad/issues/766)]
  * driver/rkt: handle broader format of rkt version outputs [[GH-745](https://github.com/hashicorp/nomad/issues/745)]
  * driver/qemu: failed to load image and kvm accelerator fixes [[GH-656](https://github.com/hashicorp/nomad/issues/656)]

## 0.2.3 (December 17, 2015)

BUG FIXES:
  * core: Task States not being properly updated [[GH-600](https://github.com/hashicorp/nomad/issues/600)]
  * client: Fixes for user lookup to support CoreOS [[GH-591](https://github.com/hashicorp/nomad/issues/591)]
  * discovery: Using a random prefix for nomad managed services [[GH-579](https://github.com/hashicorp/nomad/issues/579)]
  * discovery: De-Registering Tasks while Nomad sleeps before failed tasks are
    restarted.
  * discovery: Fixes for service registration when multiple allocations are bin
    packed on a node [[GH-583](https://github.com/hashicorp/nomad/issues/583)]
  * configuration: Sort configuration files [[GH-588](https://github.com/hashicorp/nomad/issues/588)]
  * cli: RetryInterval was not being applied properly [[GH-601](https://github.com/hashicorp/nomad/issues/601)]

## 0.2.2 (December 11, 2015)

IMPROVEMENTS:
  * core: Enable `raw_exec` driver in dev mode [[GH-558](https://github.com/hashicorp/nomad/issues/558)]
  * cli: Server join/retry-join command line and config options [[GH-527](https://github.com/hashicorp/nomad/issues/527)]
  * cli: Nomad reports which config files are loaded at start time, or if none
    are loaded [[GH-536](https://github.com/hashicorp/nomad/issues/536)], [[GH-553](https://github.com/hashicorp/nomad/issues/553)]

BUG FIXES:
  * core: Send syslog to `LOCAL0` by default as previously documented [[GH-547](https://github.com/hashicorp/nomad/issues/547)]
  * client: remove all calls to default logger [[GH-570](https://github.com/hashicorp/nomad/issues/570)]
  * consul: Nomad is less noisy when Consul is not running [[GH-567](https://github.com/hashicorp/nomad/issues/567)]
  * consul: Nomad only deregisters services that it created [[GH-568](https://github.com/hashicorp/nomad/issues/568)]
  * driver/exec: Shutdown a task now sends the interrupt signal first to the
    process before forcefully killing it. [[GH-543](https://github.com/hashicorp/nomad/issues/543)]
  * driver/docker: Docker driver no longer leaks unix domain socket connections
    [[GH-556](https://github.com/hashicorp/nomad/issues/556)]
  * fingerprint/network: Now correctly detects interfaces on Windows [[GH-382](https://github.com/hashicorp/nomad/issues/382)]

## 0.2.1 (November 28, 2015)

IMPROVEMENTS:

  * core: Can specify a whitelist for activating drivers [[GH-467](https://github.com/hashicorp/nomad/issues/467)]
  * core: Can specify a whitelist for activating fingerprinters [[GH-488](https://github.com/hashicorp/nomad/issues/488)]
  * core/api: Can list all known regions in the cluster [[GH-495](https://github.com/hashicorp/nomad/issues/495)]
  * client/spawn: spawn package tests made portable (work on Windows) [[GH-442](https://github.com/hashicorp/nomad/issues/442)]
  * client/executor: executor package tests made portable (work on Windows) [[GH-497](https://github.com/hashicorp/nomad/issues/497)]
  * client/driver: driver package tests made portable (work on windows) [[GH-502](https://github.com/hashicorp/nomad/issues/502)]
  * client/discovery: Added more consul client api configuration options [[GH-503](https://github.com/hashicorp/nomad/issues/503)]
  * driver/docker: Added TLS client options to the config file [[GH-480](https://github.com/hashicorp/nomad/issues/480)]
  * jobspec: More flexibility in naming Services [[GH-509](https://github.com/hashicorp/nomad/issues/509)]

BUG FIXES:

  * core: Shared reference to DynamicPorts caused port conflicts when scheduling
    count > 1 [[GH-494](https://github.com/hashicorp/nomad/issues/494)]
  * client/restart policy: Not restarting Batch Jobs if the exit code is 0 [[GH-491](https://github.com/hashicorp/nomad/issues/491)]
  * client/service discovery: Make Service IDs unique [[GH-479](https://github.com/hashicorp/nomad/issues/479)]
  * client/service: Fixes update to check definitions and services which are already registered [[GH-498](https://github.com/hashicorp/nomad/issues/498)]
  * driver/docker: Expose the container port instead of the host port [[GH-466](https://github.com/hashicorp/nomad/issues/466)]
  * driver/docker: Support `port_map` for static ports [[GH-476](https://github.com/hashicorp/nomad/issues/476)]
  * driver/docker: Pass 0.2.0-style port environment variables to the docker container [[GH-476](https://github.com/hashicorp/nomad/issues/476)]
  * jobspec: distinct_hosts constraint can be specified as a boolean (previously panicked) [[GH-501](https://github.com/hashicorp/nomad/issues/501)]

## 0.2.0 (November 18, 2015)

__BACKWARDS INCOMPATIBILITIES:__

  * core: HTTP API `/v1/node/<id>/allocations` returns full Allocation and not
    stub [[GH-402](https://github.com/hashicorp/nomad/issues/402)]
  * core: Removed weight and hard/soft fields in constraints [[GH-351](https://github.com/hashicorp/nomad/issues/351)]
  * drivers: Qemu and Java driver configurations have been updated to both use
    `artifact_source` as the source for external images/jars to be ran
  * jobspec: New reserved and dynamic port specification [[GH-415](https://github.com/hashicorp/nomad/issues/415)]
  * jobspec/drivers: Driver configuration supports arbitrary struct to be
    passed in jobspec [[GH-415](https://github.com/hashicorp/nomad/issues/415)]

FEATURES:

  * core: Blocking queries supported in API [[GH-366](https://github.com/hashicorp/nomad/issues/366)]
  * core: System Scheduler that runs tasks on every node [[GH-287](https://github.com/hashicorp/nomad/issues/287)]
  * core: Regexp, version and lexical ordering constraints [[GH-271](https://github.com/hashicorp/nomad/issues/271)]
  * core: distinctHost constraint ensures Task Groups are running on distinct
    clients [[GH-321](https://github.com/hashicorp/nomad/issues/321)]
  * core: Service block definition with Consul registration [GH-463, GH-460,
    GH-458, GH-455, GH-446, GH-425]
  * client: GCE Fingerprinting [[GH-215](https://github.com/hashicorp/nomad/issues/215)]
  * client: Restart policy for task groups enforced by the client [GH-369,
    GH-393]
  * driver/rawexec: Raw Fork/Exec Driver [[GH-237](https://github.com/hashicorp/nomad/issues/237)]
  * driver/rkt: Experimental Rkt Driver [GH-165, GH-247]
  * drivers: Add support for downloading external artifacts to execute for
    Exec, Raw exec drivers [[GH-381](https://github.com/hashicorp/nomad/issues/381)]

IMPROVEMENTS:

  * core: Configurable Node GC threshold [[GH-362](https://github.com/hashicorp/nomad/issues/362)]
  * core: Overlap plan verification and plan application for increased
    throughput [[GH-272](https://github.com/hashicorp/nomad/issues/272)]
  * cli: Output of `alloc-status` also displays task state [[GH-424](https://github.com/hashicorp/nomad/issues/424)]
  * cli: Output of `server-members` is sorted [[GH-323](https://github.com/hashicorp/nomad/issues/323)]
  * cli: Show node attributes in `node-status` [[GH-313](https://github.com/hashicorp/nomad/issues/313)]
  * client/fingerprint: Network fingerprinter detects interface suitable for
    use, rather than defaulting to eth0 [GH-334, GH-356]
  * client: Client Restore State properly reattaches to tasks and recreates
    them as needed [GH-364, GH-380, GH-388, GH-392, GH-394, GH-397, GH-408]
  * client: Periodic Fingerprinting [[GH-391](https://github.com/hashicorp/nomad/issues/391)]
  * client: Precise snapshotting of TaskRunner and AllocRunner [GH-403, GH-411]
  * client: Task State is tracked by client [[GH-416](https://github.com/hashicorp/nomad/issues/416)]
  * client: Test Skip Detection [[GH-221](https://github.com/hashicorp/nomad/issues/221)]
  * driver/docker: Can now specify auth for docker pull [[GH-390](https://github.com/hashicorp/nomad/issues/390)]
  * driver/docker: Can now specify DNS and DNSSearch options [[GH-390](https://github.com/hashicorp/nomad/issues/390)]
  * driver/docker: Can now specify the container's hostname [[GH-426](https://github.com/hashicorp/nomad/issues/426)]
  * driver/docker: Containers now have names based on the task name. [[GH-389](https://github.com/hashicorp/nomad/issues/389)]
  * driver/docker: Mount task local and alloc directory to docker containers [[GH-290](https://github.com/hashicorp/nomad/issues/290)]
  * driver/docker: Now accepts any value for `network_mode` to support userspace networking plugins in docker 1.9
  * driver/java: Pass JVM options in java driver [GH-293, GH-297]
  * drivers: Use BlkioWeight rather than BlkioThrottleReadIopsDevice [[GH-222](https://github.com/hashicorp/nomad/issues/222)]
  * jobspec and drivers: Driver configuration supports arbitrary struct to be passed in jobspec [[GH-415](https://github.com/hashicorp/nomad/issues/415)]

BUG FIXES:

  * core: Nomad Client/Server RPC codec encodes strings properly [[GH-420](https://github.com/hashicorp/nomad/issues/420)]
  * core: Reset Nack timer in response to scheduler operations [[GH-325](https://github.com/hashicorp/nomad/issues/325)]
  * core: Scheduler checks for updates to environment variables [[GH-327](https://github.com/hashicorp/nomad/issues/327)]
  * cli: Fix crash when -config was given a directory or empty path [[GH-119](https://github.com/hashicorp/nomad/issues/119)]
  * client/fingerprint: Use correct local interface on OS X [GH-361, GH-365]
  * client: Nomad Client doesn't restart failed containers [[GH-198](https://github.com/hashicorp/nomad/issues/198)]
  * client: Reap spawn-daemon process, avoiding a zombie process [[GH-240](https://github.com/hashicorp/nomad/issues/240)]
  * client: Resource exhausted errors because of link-speed zero [GH-146,
    GH-205]
  * client: Restarting Nomad Client leads to orphaned containers [[GH-159](https://github.com/hashicorp/nomad/issues/159)]
  * driver/docker: Apply SELinux label for mounting directories in docker
    [[GH-377](https://github.com/hashicorp/nomad/issues/377)]
  * driver/docker: Docker driver exposes ports when creating container [GH-212,
    GH-412]
  * driver/docker: Docker driver uses docker environment variables correctly
    [[GH-407](https://github.com/hashicorp/nomad/issues/407)]
  * driver/qemu: Qemu fingerprint and tests work on both windows/linux [[GH-352](https://github.com/hashicorp/nomad/issues/352)]

## 0.1.2 (October 6, 2015)

IMPROVEMENTS:

  * client: Nomad client cleans allocations on exit when in dev mode [[GH-214](https://github.com/hashicorp/nomad/issues/214)]
  * drivers: Use go-getter for artifact retrieval, add artifact support to
    Exec, Raw Exec drivers [[GH-288](https://github.com/hashicorp/nomad/issues/288)]

## 0.1.1 (October 5, 2015)

IMPROVEMENTS:

  * cli: Nomad Client configurable from command-line [[GH-191](https://github.com/hashicorp/nomad/issues/191)]
  * client/fingerprint: Native IP detection and user specifiable network
    interface for fingerprinting [[GH-189](https://github.com/hashicorp/nomad/issues/189)]
  * driver/docker: Docker networking mode is configurable [[GH-184](https://github.com/hashicorp/nomad/issues/184)]
  * drivers: Set task environment variables [[GH-206](https://github.com/hashicorp/nomad/issues/206)]

BUG FIXES:

  * client/fingerprint: Network fingerprinting failed if default network
    interface did not exist [[GH-189](https://github.com/hashicorp/nomad/issues/189)]
  * client: Fixed issue where network resources throughput would be set to 0
    MBits if the link speed could not be determined [[GH-205](https://github.com/hashicorp/nomad/issues/205)]
  * client: Improved detection of Nomad binary [[GH-181](https://github.com/hashicorp/nomad/issues/181)]
  * driver/docker: Docker dynamic port mapping were not being set properly
    [[GH-199](https://github.com/hashicorp/nomad/issues/199)]

## 0.1.0 (September 28, 2015)

  * Initial release
<|MERGE_RESOLUTION|>--- conflicted
+++ resolved
@@ -16,15 +16,11 @@
  * core: Node events are emitted for events such as node registration and
    heartbeating [[GH-3945](https://github.com/hashicorp/nomad/issues/3945)]
  * core: A set of features (Autopilot) has been added to allow for automatic operator-friendly management of Nomad servers. For more information about Autopilot, see the [Autopilot Guide](https://www.nomadproject.io/guides/cluster/autopilot.html). [[GH-3670](https://github.com/hashicorp/nomad/pull/3670)]
-<<<<<<< HEAD
- * acl: Increase token name limit from 64 characters to 256 [[GH-3888](https://github.com/hashicorp/nomad/issues/3888)]
- * cli: Use ISO_8601 time format for cli output
-   [[GH-3814](https://github.com/hashicorp/nomad/pull/3814)]
-=======
  * core: Failed tasks are automatically rescheduled according to user specified criteria. For more information on configuration, see the [Reshedule Stanza](https://www.nomadproject.io/docs/job-specification/reschedule.html) [[GH-3981](https://github.com/hashicorp/nomad/issues/3981)]
  * core: Servers can now service client HTTP endpoints [[GH-3892](https://github.com/hashicorp/nomad/issues/3892)]
  * core: Servers can now retry connecting to Vault to verify tokens without requiring a SIGHUP to do so [[GH-3957](https://github.com/hashicorp/nomad/issues/3957)]
  * core: Updated yamux library to pick up memory and CPU performance improvements [[GH-3980](https://github.com/hashicorp/nomad/issues/3980)]
+ * acl: Increase token name limit from 64 characters to 256 [[GH-3888](https://github.com/hashicorp/nomad/issues/3888)]
  * cli: Node status and filesystem related commands do not require direct
    network access to the Nomad client nodes [[GH-3892](https://github.com/hashicorp/nomad/issues/3892)]
  * cli: Common commands highlighed [[GH-4027](https://github.com/hashicorp/nomad/issues/4027)]
@@ -32,7 +28,6 @@
  * cli: All commands are grouped by subsystem [[GH-4027](https://github.com/hashicorp/nomad/issues/4027)]
  * cli: Use ISO_8601 time format for cli output [[GH-3814](https://github.com/hashicorp/nomad/pull/3814)]
  * cli: Clearer task event descriptions in `nomad alloc-status` when there are server side failures authenticating to Vault [[GH-3968](https://github.com/hashicorp/nomad/issues/3968)]
->>>>>>> 22cdbe70
  * client: Allow '.' in environment variable names [[GH-3760](https://github.com/hashicorp/nomad/issues/3760)]
  * client: Refactor client fingerprint methods to a request/response format
    [[GH-3781](https://github.com/hashicorp/nomad/issues/3781)]
